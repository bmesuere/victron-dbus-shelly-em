--- conflicted
+++ resolved
@@ -1,10 +1,5 @@
 #!/bin/bash
 SCRIPT_DIR=$( cd -- "$( dirname -- "${BASH_SOURCE[0]}" )" &> /dev/null && pwd )
-<<<<<<< HEAD
 DAEMON_NAME=${SCRIPT_DIR##*/}
 
-kill $(pgrep -f "python $SCRIPT_DIR/$DAEMON_NAME")
-=======
-
-kill $(pgrep -f "python $SCRIPT_DIR/dbus-shelly-3em-smartmeter.py")
->>>>>>> dfb729b8
+kill $(pgrep -f "python $SCRIPT_DIR/$DAEMON_NAME")